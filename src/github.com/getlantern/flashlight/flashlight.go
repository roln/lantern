// flashlight is a lightweight chained proxy that can run in client or server mode.
package main

import (
	"flag"
	"fmt"
	"math/rand"
	"net"
	"net/http"
	"os"
	"os/signal"
	"runtime"
	"strings"
	"sync"
	"syscall"
	"time"

	"github.com/getlantern/fronted"
	"github.com/getlantern/golog"
	"github.com/getlantern/i18n"
	"github.com/getlantern/profiling"

	"github.com/getlantern/flashlight/analytics"
	"github.com/getlantern/flashlight/autoupdate"
	"github.com/getlantern/flashlight/client"
	"github.com/getlantern/flashlight/config"
	"github.com/getlantern/flashlight/geolookup"
	"github.com/getlantern/flashlight/logging"
	"github.com/getlantern/flashlight/proxiedsites"
	"github.com/getlantern/flashlight/server"
	"github.com/getlantern/flashlight/settings"
	"github.com/getlantern/flashlight/statreporter"
	"github.com/getlantern/flashlight/statserver"
	"github.com/getlantern/flashlight/ui"
	"github.com/getlantern/flashlight/util"
)

var (
	version      string
	revisionDate string // The revision date and time that is associated with the version string.
	buildDate    string // The actual date and time the binary was built.

	cfgMutex sync.Mutex

	log = golog.LoggerFor("flashlight")

	// Command-line Flags
	help     = flag.Bool("help", false, "Get usage help")
	headless = flag.Bool("headless", false, "if true, lantern will run with no ui")
	startup  = flag.Bool("startup", false, "if true, Lantern was automatically run on system startup")

	showui = true

	configUpdates = make(chan *config.Config)
	exitCh        = make(chan error, 1)

	// use buffered channel to avoid blocking the caller of 'addExitFunc'
	// the number 10 is arbitrary
	chExitFuncs = make(chan func(), 10)
)

func init() {

	if packageVersion != defaultPackageVersion {
		// packageVersion has precedence over GIT revision. This will happen when
		// packing a version intended for release.
		version = packageVersion
	}

	if version == "" {
		version = "development"
	}

	if revisionDate == "" {
		revisionDate = "now"
	}

	// Passing public key and version to the autoupdate service.
	autoupdate.PublicKey = []byte(packagePublicKey)
	autoupdate.Version = packageVersion

	rand.Seed(time.Now().UnixNano())
}

func main() {
	parseFlags()
	showui = !*headless

	if showui {
		runOnSystrayReady(_main)
	} else {
		log.Debug("Running headless")
		_main()
	}
}

func _main() {
	if err := doMain(); err != nil {
		log.Error(err)
	}
	log.Debug("Lantern stopped")

	if err := logging.Close(); err != nil {
		log.Debugf("Error closing log: %v", err)
	}
	os.Exit(0)
}

func doMain() error {
	if err := logging.Init(); err != nil {
		return err
	}

	// Schedule cleanup actions
	handleSignals()
	addExitFunc(func() {
		if err := logging.Close(); err != nil {
			log.Debugf("Error closing log: %v", err)
		}
	})
	addExitFunc(quitSystray)

	i18nInit()
	if showui {
		if err := configureSystemTray(); err != nil {
			return err
		}
	}
	displayVersion()

	parseFlags()

	cfg, err := config.Init(packageVersion)
	if err != nil {
		return fmt.Errorf("Unable to initialize configuration: %v", err)
	}
	go func() {
		err := config.Run(func(updated *config.Config) {
			configUpdates <- updated
		})
		if err != nil {
			exit(err)
		}
	}()
	if *help || cfg.Addr == "" || (cfg.Role != "server" && cfg.Role != "client") {
		flag.Usage()
		return fmt.Errorf("Wrong arguments")
	}

	finishProfiling := profiling.Start(cfg.CpuProfile, cfg.MemProfile)
	defer finishProfiling()

	// Configure stats initially
	if err := statreporter.Configure(cfg.Stats); err != nil {
		return err
	}

	log.Debug("Running proxy")
	if cfg.IsDownstream() {
		// This will open a proxy on the address and port given by -addr
		runClientProxy(cfg)
	} else {
		runServerProxy(cfg)
	}

	return waitForExit()
}

func i18nInit() {
	i18n.SetMessagesFunc(func(filename string) ([]byte, error) {
		return ui.Translations.Get(filename)
	})
	if err := i18n.UseOSLocale(); err != nil {
		log.Debugf("i18n.UseOSLocale: %q", err)
	}
}

func displayVersion() {
	log.Debugf("---- flashlight version: %s, release: %s, build revision date: %s ----", version, packageVersion, revisionDate)
}

func parseFlags() {
	args := os.Args[1:]
	// On OS X, the first time that the program is run after download it is
	// quarantined.  OS X will ask the user whether or not it's okay to run the
	// program.  If the user says that it's okay, OS X will run the program but
	// pass an extra flag like -psn_0_1122578.  flag.Parse() fails if it sees
	// any flags that haven't been declared, so we remove the extra flag.
	if len(os.Args) == 2 && strings.HasPrefix(os.Args[1], "-psn") {
		log.Debugf("Ignoring extra flag %v", os.Args[1])
		args = []string{}
	}
	// Note - we can ignore the returned error because CommandLine.Parse() will
	// exit if it fails.
	_ = flag.CommandLine.Parse(args)
}

// runClientProxy runs the client-side (get mode) proxy.
func runClientProxy(cfg *config.Config) {
	// Set Lantern as system proxy by creating and using a PAC file.
	setProxyAddr(cfg.Addr)

	if err := setUpPacTool(); err != nil {
		exit(err)
	}

	// Create the client-side proxy.
	client := &client.Client{
		Addr:         cfg.Addr,
		ReadTimeout:  0, // don't timeout
		WriteTimeout: 0,
	}

	// Start user interface.
	if cfg.UIAddr == "" {
		exit(fmt.Errorf("Please provide a valid local or remote UI address"))
	}
	tcpAddr, err := net.ResolveTCPAddr("tcp4", cfg.UIAddr)
	if err != nil {
		exit(fmt.Errorf("Unable to resolve UI address: %v", err))
	}
<<<<<<< HEAD
	if err := ui.Start(tcpAddr, !showui); err != nil {
		exit(fmt.Errorf("Unable to start UI: %v", err))
=======

	if err = ui.Start(tcpAddr, !showui); err != nil {
		// This very likely means Lantern is already running on our port. Tell
		// it to open a browser. This is useful, for example, when the user
		// clicks the Lantern desktop shortcut when Lantern is already running.
		showExistingUi(cfg.UIAddr)
		exit(fmt.Errorf("Unable to start UI: %s", err))
>>>>>>> 1cee1a47
		return
	}

	applyClientConfig(client, cfg)
	// Continually poll for config updates and update client accordingly
	go func() {
		for {
			cfg := <-configUpdates
			applyClientConfig(client, cfg)
		}
	}()

	/*
		Temporarily disabling localdiscover. See:
		https://github.com/getlantern/lantern/issues/2813
		// Continually search for local Lantern instances and update the UI
		go func() {
			addExitFunc(localdiscovery.Stop)
			localdiscovery.Start(!showui, strconv.Itoa(tcpAddr.Port))
		}()
	*/

	// watchDirectAddrs will spawn a goroutine that will add any site that is
	// directly accesible to the PAC file.
	watchDirectAddrs()

	go func() {
		err := client.ListenAndServe(func() {
			pacOn()
			addExitFunc(pacOff)
			if showui && !*startup {
				// Launch a browser window with Lantern but only after the pac
				// URL and the proxy server are all up and running to avoid
				// race conditions where we change the proxy setup while the
				// UI server and proxy server are still coming up.
				ui.Show()
			} else {
				log.Debugf("Not opening browser. Startup is: %v", *startup)
			}
		})
		if err != nil {
			exit(fmt.Errorf("Error calling listen and serve: %v", err))
		}
	}()
}

// showExistingUi triggers an existing Lantern running on the same system to
// open a browser to the Lantern start page.
func showExistingUi(tcpAddr string) {
	url := "http://" + tcpAddr + "/startup"
	log.Debugf("Hitting local URL: %v", url)
	resp, err := http.Get(url)
	if err != nil {
		log.Debugf("Could not hit local lantern")
		if err = resp.Body.Close(); err != nil {
			log.Debugf("Error closing body! %s", err)
		}
	} else {
		log.Debugf("Got response from local Lantern: %v", resp.Status)
	}
}

// addExitFunc adds a function to be called before the application exits.
func addExitFunc(exitFunc func()) {
	chExitFuncs <- exitFunc
}

func applyClientConfig(client *client.Client, cfg *config.Config) {
	cfgMutex.Lock()
	defer cfgMutex.Unlock()

	autoupdate.Configure(cfg)
	logging.Configure(cfg.Addr, cfg.CloudConfigCA, cfg.InstanceId,
		version, revisionDate)
	settings.Configure(cfg, version, revisionDate, buildDate)
	proxiedsites.Configure(cfg.ProxiedSites)
	analytics.Configure(cfg, version)
	log.Debugf("Proxy all traffic or not: %v", cfg.Client.ProxyAll)
	ServeProxyAllPacFile(cfg.Client.ProxyAll)
	// Note - we deliberately ignore the error from statreporter.Configure here
	_ = statreporter.Configure(cfg.Stats)

	// Update client configuration and get the highest QOS dialer available.
	hqfd := client.Configure(cfg.Client)
	if hqfd == nil {
		log.Errorf("No fronted dialer available, not enabling geolocation, stats or analytics")
	} else {
		// An *http.Client that uses the highest QOS dialer.
		hqfdClient := hqfd.NewDirectDomainFronter()
		config.Configure(hqfdClient)
		geolookup.Configure(hqfdClient)
		statserver.Configure(hqfdClient)
		// Note we don't call Configure on analytics here, as that would
		// result in an extra analytics call and double counting.
	}
}

// Runs the server-side proxy
func runServerProxy(cfg *config.Config) {
	useAllCores()

	pkFile, err := config.InConfigDir("proxypk.pem")
	if err != nil {
		log.Fatal(err)
	}
	certFile, err := config.InConfigDir("servercert.pem")
	if err != nil {
		log.Fatal(err)
	}

	updateServerSideConfigClient(cfg)

	srv := &server.Server{
		Addr:         cfg.Addr,
		ReadTimeout:  0, // don't timeout
		WriteTimeout: 0,
		CertContext: &fronted.CertContext{
			PKFile:         pkFile,
			ServerCertFile: certFile,
		},
		AllowedPorts: []int{80, 443, 8080, 8443, 5222, 5223, 5228},

		// We allow all censored countries plus us, es, mx, and gb because we do work
		// and testing from those countries.
		AllowedCountries: []string{"US", "ES", "MX", "GB", "CN", "VN", "IN", "IQ", "IR", "CU", "SY", "SA", "BH", "ET", "ER", "UZ", "TM", "PK", "TR", "VE"},
	}

	srv.Configure(cfg.Server)

	// Continually poll for config updates and update server accordingly
	go func() {
		for {
			cfg := <-configUpdates
			updateServerSideConfigClient(cfg)
			if err := statreporter.Configure(cfg.Stats); err != nil {
				log.Debugf("Error configuring statreporter: %v", err)
			}

			srv.Configure(cfg.Server)
		}
	}()

	err = srv.ListenAndServe(func(update func(*server.ServerConfig) error) {
		err := config.Update(func(cfg *config.Config) error {
			return update(cfg.Server)
		})
		if err != nil {
			log.Errorf("Error while trying to update: %v", err)
		}
	})
	if err != nil {
		log.Fatalf("Unable to run server proxy: %s", err)
	}
}

func updateServerSideConfigClient(cfg *config.Config) {
	client, err := util.HTTPClient(cfg.CloudConfigCA, "")
	if err != nil {
		log.Errorf("Couldn't create http.Client for fetching the config")
		return
	}
	config.Configure(client)
}

func useAllCores() {
	numcores := runtime.NumCPU()
	log.Debugf("Using all %d cores on machine", numcores)
	runtime.GOMAXPROCS(numcores)
}

// exit tells the application to exit, optionally supplying an error that caused
// the exit.
func exit(err error) {
	defer func() { exitCh <- err }()
	for {
		select {
		case f := <-chExitFuncs:
			log.Debugf("Calling exit func")
			f()
		default:
			log.Debugf("No exit func remaining, exit now")
			return
		}
	}
}

// Handle system signals for clean exit
func handleSignals() {
	c := make(chan os.Signal, 1)
	signal.Notify(c,
		syscall.SIGHUP,
		syscall.SIGINT,
		syscall.SIGTERM,
		syscall.SIGQUIT)
	go func() {
		<-c
		exit(nil)
	}()
}

// WaitForExit waits for a request to exit the application.
func waitForExit() error {
	return <-exitCh
}<|MERGE_RESOLUTION|>--- conflicted
+++ resolved
@@ -219,10 +219,6 @@
 	if err != nil {
 		exit(fmt.Errorf("Unable to resolve UI address: %v", err))
 	}
-<<<<<<< HEAD
-	if err := ui.Start(tcpAddr, !showui); err != nil {
-		exit(fmt.Errorf("Unable to start UI: %v", err))
-=======
 
 	if err = ui.Start(tcpAddr, !showui); err != nil {
 		// This very likely means Lantern is already running on our port. Tell
@@ -230,7 +226,6 @@
 		// clicks the Lantern desktop shortcut when Lantern is already running.
 		showExistingUi(cfg.UIAddr)
 		exit(fmt.Errorf("Unable to start UI: %s", err))
->>>>>>> 1cee1a47
 		return
 	}
 
