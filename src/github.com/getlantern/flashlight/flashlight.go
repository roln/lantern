// flashlight is a lightweight chained proxy that can run in client or server mode.
package main

import (
	"flag"
	"fmt"
	"math/rand"
	"os"
	"runtime"
	"strings"
	"time"

	"github.com/getlantern/fronted"
	"github.com/getlantern/golog"
	"github.com/getlantern/i18n"
	"github.com/getlantern/profiling"
	"github.com/getlantern/systray"

	"github.com/getlantern/flashlight/client"
	"github.com/getlantern/flashlight/config"
	"github.com/getlantern/flashlight/geolookup"
	"github.com/getlantern/flashlight/logging"
	"github.com/getlantern/flashlight/proxiedsites"
	"github.com/getlantern/flashlight/server"
	"github.com/getlantern/flashlight/settings"
	"github.com/getlantern/flashlight/statreporter"
	"github.com/getlantern/flashlight/statserver"
	"github.com/getlantern/flashlight/ui"
)

var (
	version   string
	buildDate string
	log       = golog.LoggerFor("flashlight")

	// Command-line Flags
	help      = flag.Bool("help", false, "Get usage help")
	parentPID = flag.Int("parentpid", 0, "the parent process's PID, used on Windows for killing flashlight when the parent disappears")
	headless  = flag.Bool("headless", false, "if true, lantern will run with no ui")

	configUpdates = make(chan *config.Config)
	exitCh        = make(chan error, 1)

	showui = true
)

func init() {
	if version == "" {
		version = "development"
	}
	if buildDate == "" {
		buildDate = "now"
	}

	rand.Seed(time.Now().UnixNano())
}

func main() {
	flag.Parse()
	showui = !*headless

	if showui {
		systray.Run(_main)
	} else {
		log.Debug("Running headless")
		_main()
	}
}

func _main() {
	err := doMain()
	if err != nil {
		log.Fatal(err)
	}
	log.Debug("Lantern stopped")
	os.Exit(0)
}

func doMain() error {
	err := logging.Init()
	if err != nil {
		return err
	}

	// Schedule cleanup actions
	defer logging.Close()
	defer pacOff()
	defer systray.Quit()

	i18nInit()
	if showui {
		err = configureSystemTray()
		if err != nil {
			return err
		}
	}
	displayVersion()

<<<<<<< HEAD
=======
	parseFlags()
>>>>>>> 61e1707a
	configUpdates = make(chan *config.Config)
	cfg, err := config.Init()
	if err != nil {
		return fmt.Errorf("Unable to initialize configuration: %v", err)
	}
	go func() {
		err := config.Run(func(updated *config.Config) {
			configUpdates <- updated
		})
		if err != nil {
			exit(err)
		}
	}()
	if *help || cfg.Addr == "" || (cfg.Role != "server" && cfg.Role != "client") {
		flag.Usage()
		return fmt.Errorf("Wrong arguments")
	}

	finishProfiling := profiling.Start(cfg.CpuProfile, cfg.MemProfile)
	defer finishProfiling()

	// Configure stats initially
	err = statreporter.Configure(cfg.Stats)
	if err != nil {
		return err
	}

	log.Debug("Running proxy")
	if cfg.IsDownstream() {
		runClientProxy(cfg)
	} else {
		runServerProxy(cfg)
	}

	return waitForExit()
}

func i18nInit() {
	i18n.SetMessagesFunc(func(filename string) ([]byte, error) {
		return ui.Translations.Get(filename)
	})
	err := i18n.UseOSLocale()
	if err != nil {
		exit(err)
	}
}

func displayVersion() {
	log.Debugf("---- flashlight version %s (%s) ----", version, buildDate)
}

func parseFlags() {
	args := os.Args[1:]
	// On OS X, the first time that the program is run after download it is
	// quarantined.  OS X will ask the user whether or not it's okay to run the
	// program.  If the user says that it's okay, OS X will run the program but
	// pass an extra flag like -psn_0_1122578.  flag.Parse() fails if it sees
	// any flags that haven't been declared, so we remove the extra flag.
	if len(os.Args) == 2 && strings.HasPrefix(os.Args[1], "-psn") {
		log.Debugf("Ignoring extra flag %v", os.Args[1])
		args = []string{}
	}
	// Note - we can ignore the returned error because CommandLine.Parse() will
	// exit if it fails.
	flag.CommandLine.Parse(args)
}

// Runs the client-side proxy
func runClientProxy(cfg *config.Config) {
	err := setUpPacTool()
	if err != nil {
		exit(err)
	}
	client := &client.Client{
		Addr:         cfg.Addr,
		ReadTimeout:  0, // don't timeout
		WriteTimeout: 0,
	}

	hqfd := client.Configure(cfg.Client)

	if cfg.UIAddr != "" {
		err := ui.Start(cfg.UIAddr)
		if err != nil {
			exit(fmt.Errorf("Unable to start UI: %v", err))
			return
		}
		if showui {
			ui.Show()
		}
	}

	logging.Configure(cfg, version, buildDate)
	settings.Configure(version, buildDate)
	proxiedsites.Configure(cfg.ProxiedSites, cfg.Addr)

	if hqfd == nil {
		log.Errorf("No fronted dialer available, not enabling geolocation or stats")
	} else {
		hqfdc := hqfd.DirectHttpClient()
		geolookup.Configure(hqfdc)
		statserver.Configure(hqfdc)
	}

	// Continually poll for config updates and update client accordingly
	go func() {
		for {
			cfg := <-configUpdates

			proxiedsites.Configure(cfg.ProxiedSites, cfg.Addr)
			// Note - we deliberately ignore the error from statreporter.Configure here
			statreporter.Configure(cfg.Stats)
			hqfd = client.Configure(cfg.Client)
			if hqfd != nil {
				hqfdc := hqfd.DirectHttpClient()
				geolookup.Configure(hqfdc)
				statserver.Configure(hqfdc)
				logging.Configure(cfg, version, buildDate)
			}
		}
	}()

	go func() {
		exit(client.ListenAndServe(pacOn))
	}()
	log.Debug("Ran goroutine")
}

// Runs the server-side proxy
func runServerProxy(cfg *config.Config) {
	useAllCores()

	pkFile, err := config.InConfigDir("proxypk.pem")
	if err != nil {
		log.Fatal(err)
	}
	certFile, err := config.InConfigDir("servercert.pem")
	if err != nil {
		log.Fatal(err)
	}

	srv := &server.Server{
		Addr:         cfg.Addr,
		Host:         cfg.Server.AdvertisedHost,
		ReadTimeout:  0, // don't timeout
		WriteTimeout: 0,
		CertContext: &fronted.CertContext{
			PKFile:         pkFile,
			ServerCertFile: certFile,
		},
		AllowedPorts: []int{80, 443, 8080, 8443, 5222},
	}

	srv.Configure(cfg.Server)

	// Continually poll for config updates and update server accordingly
	go func() {
		for {
			cfg := <-configUpdates
			statreporter.Configure(cfg.Stats)
			srv.Configure(cfg.Server)
		}
	}()

	err = srv.ListenAndServe()
	if err != nil {
		log.Fatalf("Unable to run server proxy: %s", err)
	}
}

func useAllCores() {
	numcores := runtime.NumCPU()
	log.Debugf("Using all %d cores on machine", numcores)
	runtime.GOMAXPROCS(numcores)
}

func configureSystemTray() error {
	icon, err := Asset("icons/16on.ico")
	if err != nil {
		return fmt.Errorf("Unable to load icon for system tray: %v", err)
	}
	systray.SetIcon(icon)
	systray.SetTooltip("Lantern")
	show := systray.AddMenuItem(i18n.T("TRAY_SHOW_LANTERN"), i18n.T("SHOW"))
	quit := systray.AddMenuItem(i18n.T("TRAY_QUIT"), i18n.T("QUIT"))
	go func() {
		for {
			select {
			case <-show.ClickedCh:
				ui.Show()
			case <-quit.ClickedCh:
				exit(nil)
				return
			}
		}
	}()

	return nil
}

// exit tells the application to exit, optionally supplying an error that caused
// the exit.
func exit(err error) {
	exitCh <- err
}

// WaitForExit waits for a request to exit the application.
func waitForExit() error {
	return <-exitCh
}<|MERGE_RESOLUTION|>--- conflicted
+++ resolved
@@ -96,10 +96,7 @@
 	}
 	displayVersion()
 
-<<<<<<< HEAD
-=======
 	parseFlags()
->>>>>>> 61e1707a
 	configUpdates = make(chan *config.Config)
 	cfg, err := config.Init()
 	if err != nil {
