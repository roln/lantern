package client

import (
	"fmt"
	"io"
	"net"
	"net/http"
	"runtime"
	"strconv"

	"github.com/getlantern/detour"
)

const (
	httpConnectMethod  = "CONNECT" // HTTP CONNECT method
	httpXFlashlightQOS = "X-Flashlight-QOS"
)

// ServeHTTP implements the method from interface http.Handler using the latest
// handler available from getHandler() and latest ReverseProxy available from
// getReverseProxy().
func (client *Client) ServeHTTP(resp http.ResponseWriter, req *http.Request) {
	if req.Method == httpConnectMethod {
		// CONNECT requests are often used for HTTPS requests.
		log.Tracef("Intercepting CONNECT %s", req.URL)
		client.intercept(resp, req)
	} else {
		// Direct proxying can only be used for plain HTTP connections.
		log.Tracef("Reverse proxying %s %v", req.Method, req.URL)
		client.getReverseProxy().ServeHTTP(resp, req)
	}
}

// intercept intercepts an HTTP CONNECT request, hijacks the underlying client
// connetion and starts piping the data over a new net.Conn obtained from the
// given dial function.
func (client *Client) intercept(resp http.ResponseWriter, req *http.Request) {

	if req.Method != httpConnectMethod {
		panic("Intercept used for non-CONNECT request!")
	}

	// Hijack underlying connection.
	clientConn, _, err := resp.(http.Hijacker).Hijack()
	defer func() {
		if err := clientConn.Close(); err != nil {
			log.Debugf("Error closing the client connection: %s", err)
		}
	}()
	if err != nil {
		respondBadGateway(resp, fmt.Sprintf("Unable to hijack connection: %s", err))
		return
	}

	// Establish outbound connection.
	addr := hostIncludingPort(req, 443)
	d := func(network, addr string) (net.Conn, error) {
		return client.getBalancer().DialQOS("tcp", addr, client.targetQOS(req))
	}

	var connOut net.Conn
	if runtime.GOOS == "android" || client.ProxyAll {
		connOut, err = d("tcp", addr)
	} else {
		connOut, err = detour.Dialer(d)("tcp", addr)
	}
	defer func() {
		if err := connOut.Close(); err != nil {
			log.Debugf("Error closing the out connection: %s", err)
		}
	}()
	if err != nil {
		respondBadGateway(clientConn, fmt.Sprintf("Unable to handle CONNECT request: %s", err))
		return
	}

	// Respond OK
	err = respondOK(clientConn, req)
	if err != nil {
		log.Errorf("Unable to respond OK: %s", err)
		return
	}

	// Pipe data between the client and the proxy. Will block until signaled within the function.
	signal := pipeData(clientConn, connOut)
	// Then, when this happens, this will unblock and deferred calls will take place.
	<-signal
}

// targetQOS determines the target quality of service given the X-Flashlight-QOS
// header if available, else returns MinQOS.
func (client *Client) targetQOS(req *http.Request) int {
	requestedQOS := req.Header.Get(httpXFlashlightQOS)

	if requestedQOS != "" {
		rqos, err := strconv.Atoi(requestedQOS)
		if err == nil {
			return rqos
		}
	}

	return client.MinQOS
}

// pipeData pipes data between the client and proxy connections.  It's also
// responsible for responding to the initial CONNECT request with a 200 OK.
<<<<<<< HEAD
func pipeData(clientConn net.Conn, connOut net.Conn, req *http.Request) {
	// Respond OK
	err := respondOK(clientConn, req)
	if err != nil {
		log.Errorf("Unable to respond OK: %s", err)
		return
	}

	// Wait for both directions to be done
	done := make(chan bool)
=======
func pipeData(clientConn net.Conn, connOut net.Conn) (signal chan bool) {
	signal = make(chan bool)
>>>>>>> 6f9e6368

	// Start piping from client to proxy
	go func() {
		if _, err := io.Copy(connOut, clientConn); err != nil {
			log.Tracef("Error piping data from client to proxy: %s", err)
		}
<<<<<<< HEAD
		done <- true
	}()

	// Then start coyping from proxy to client
	if _, err := io.Copy(clientConn, connOut); err != nil {
		log.Debugf("Error piping data from proxy to client: %s", err)
	}
	<-done
=======
		// Force closing if EOF at the request half or error encountered.
		// A bit arbitrary, but it's rather rare now to use half closing
		// as a way to notify server. Most application closes both connections
		// after completed send / receive so that won't cause problem.
		signal <- true
	}()

	// Then start coyping from proxy to client. This can be closed preemptively by
	// the other half.
	go func() {
		if _, err := io.Copy(clientConn, connOut); err != nil {
			log.Tracef("Error piping data from proxy to client: %s", err)
		}
	}()

	return
>>>>>>> 6f9e6368
}

func respondOK(writer io.Writer, req *http.Request) error {
	defer func() {
		if err := req.Body.Close(); err != nil {
			log.Debugf("Error closing body of OK response: %s", err)
		}
	}()

	resp := &http.Response{
		StatusCode: http.StatusOK,
		ProtoMajor: 1,
		ProtoMinor: 1,
	}

	return resp.Write(writer)
}

func respondBadGateway(w io.Writer, msg string) {
	log.Debugf("Responding BadGateway: %v", msg)
	resp := &http.Response{
		StatusCode: http.StatusBadGateway,
		ProtoMajor: 1,
		ProtoMinor: 1,
	}
	err := resp.Write(w)
	if err == nil {
		if _, err = w.Write([]byte(msg)); err != nil {
			log.Debugf("Error writing error to io.Writer: %s", err)
		}
	}
}

// hostIncludingPort extracts the host:port from a request.  It fills in a
// a default port if none was found in the request.
func hostIncludingPort(req *http.Request, defaultPort int) string {
	_, port, err := net.SplitHostPort(req.Host)
	if port == "" || err != nil {
		return req.Host + ":" + strconv.Itoa(defaultPort)
	} else {
		return req.Host
	}
}<|MERGE_RESOLUTION|>--- conflicted
+++ resolved
@@ -104,37 +104,14 @@
 
 // pipeData pipes data between the client and proxy connections.  It's also
 // responsible for responding to the initial CONNECT request with a 200 OK.
-<<<<<<< HEAD
-func pipeData(clientConn net.Conn, connOut net.Conn, req *http.Request) {
-	// Respond OK
-	err := respondOK(clientConn, req)
-	if err != nil {
-		log.Errorf("Unable to respond OK: %s", err)
-		return
-	}
-
-	// Wait for both directions to be done
-	done := make(chan bool)
-=======
 func pipeData(clientConn net.Conn, connOut net.Conn) (signal chan bool) {
 	signal = make(chan bool)
->>>>>>> 6f9e6368
 
 	// Start piping from client to proxy
 	go func() {
 		if _, err := io.Copy(connOut, clientConn); err != nil {
 			log.Tracef("Error piping data from client to proxy: %s", err)
 		}
-<<<<<<< HEAD
-		done <- true
-	}()
-
-	// Then start coyping from proxy to client
-	if _, err := io.Copy(clientConn, connOut); err != nil {
-		log.Debugf("Error piping data from proxy to client: %s", err)
-	}
-	<-done
-=======
 		// Force closing if EOF at the request half or error encountered.
 		// A bit arbitrary, but it's rather rare now to use half closing
 		// as a way to notify server. Most application closes both connections
@@ -151,7 +128,6 @@
 	}()
 
 	return
->>>>>>> 6f9e6368
 }
 
 func respondOK(writer io.Writer, req *http.Request) error {
