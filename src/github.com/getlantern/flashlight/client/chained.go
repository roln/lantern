package client

import (
	"crypto/tls"
	"fmt"
	"net"
	"net/http"
	"time"

	"github.com/getlantern/balancer"
	"github.com/getlantern/chained"
	"github.com/getlantern/idletiming"
	"github.com/getlantern/keyman"
	"github.com/getlantern/tlsdialer"
)

// Close connections idle for a period to avoid dangling connections.
// 1 hour is long enough to avoid interrupt normal connections but short enough
// to eliminate "too many open files" error.
var idleTimeout = 1 * time.Hour

// ChainedServerInfo provides identity information for a chained server.
type ChainedServerInfo struct {
	// Addr: the host:port of the upstream proxy server
	Addr string

	// Pipelined: If true, requests to the chained server will be pipelined
	Pipelined bool

	// Cert: optional PEM encoded certificate for the server. If specified,
	// server will be dialed using TLS over tcp. Otherwise, server will be
	// dialed using plain tcp.
	Cert string

	// AuthToken: the authtoken to present to the upstream server.
	AuthToken string

	// Weight: relative weight versus other servers (for round-robin)
	Weight int

	// QOS: relative quality of service offered. Should be >= 0, with higher
	// values indicating higher QOS.
	QOS int

	// Trusted: Determines if a host can be trusted with plain HTTP traffic.
	Trusted bool

	// UdpgwServer: if server can be used to handle tunneled UDP requests
	UdpgwServer string
}

// Dialer creates a *balancer.Dialer backed by a chained server.
func (s *ChainedServerInfo) Dialer() (*balancer.Dialer, error) {
	netd := &net.Dialer{Timeout: chainedDialTimeout}

	var dial func() (net.Conn, error)
	if s.Cert == "" {
		log.Error("No Cert configured for chained server, will dial with plain tcp")
		dial = func() (net.Conn, error) {
			return netd.Dial("tcp", s.Addr)
		}
	} else {
		log.Trace("Cert configured for chained server, will dial with tls over tcp")
		cert, err := keyman.LoadCertificateFromPEMBytes([]byte(s.Cert))
		if err != nil {
			return nil, fmt.Errorf("Unable to parse certificate: %s", err)
		}
		x509cert := cert.X509()
		sessionCache := tls.NewLRUClientSessionCache(1000)
		dial = func() (net.Conn, error) {
			conn, err := tlsdialer.DialWithDialer(netd, "tcp", s.Addr, false, &tls.Config{
				ClientSessionCache: sessionCache,
				InsecureSkipVerify: true,
			})
			if err != nil {
				return nil, err
			}
			if !conn.ConnectionState().PeerCertificates[0].Equal(x509cert) {
				if err := conn.Close(); err != nil {
					log.Debugf("Error closing chained server connection: %s", err)
				}
				return nil, fmt.Errorf("Server's certificate didn't match expected!")
			}
			return conn, err
		}
	}

	// Is this a trusted proxy that we could use for HTTP traffic?
	var trusted string
	if s.Trusted {
		trusted = "(trusted) "
	}
	label := fmt.Sprintf("%schained proxy at %s", trusted, s.Addr)

	ccfg := chained.Config{
		DialServer: dial,
		Label:      label,
	}
	if s.AuthToken != "" {
		ccfg.OnRequest = func(req *http.Request) {
			req.Header.Set("X-LANTERN-AUTH-TOKEN", s.AuthToken)
		}
	}
	d := chained.NewDialer(ccfg)

	return &balancer.Dialer{
<<<<<<< HEAD
		Label:       label,
		Weight:      s.Weight,
		QOS:         s.QOS,
		Trusted:     s.Trusted,
		UdpgwServer: s.UdpgwServer,
		Dial: func(network, addr string) (conn net.Conn, err error) {
			conn, err = d.Dial(network, addr)
=======
		Label:   label,
		Weight:  s.Weight,
		QOS:     s.QOS,
		Trusted: s.Trusted,
		Dial: func(network, addr string) (net.Conn, error) {
			conn, err := d.Dial(network, addr)
>>>>>>> e6fa5e83
			if err != nil {
				return conn, err
			}
			conn = idletiming.Conn(conn, idleTimeout, func() {
				log.Debugf("Proxy connection to %s via %s idle for %v, closing", addr, conn.RemoteAddr(), idleTimeout)
				if err := conn.Close(); err != nil {
					log.Debugf("Unable to close connection: %v", err)
				}
			})
			return withStats(conn, err)
		},
		AuthToken: s.AuthToken,
	}, nil
}<|MERGE_RESOLUTION|>--- conflicted
+++ resolved
@@ -104,7 +104,6 @@
 	d := chained.NewDialer(ccfg)
 
 	return &balancer.Dialer{
-<<<<<<< HEAD
 		Label:       label,
 		Weight:      s.Weight,
 		QOS:         s.QOS,
@@ -112,14 +111,6 @@
 		UdpgwServer: s.UdpgwServer,
 		Dial: func(network, addr string) (conn net.Conn, err error) {
 			conn, err = d.Dial(network, addr)
-=======
-		Label:   label,
-		Weight:  s.Weight,
-		QOS:     s.QOS,
-		Trusted: s.Trusted,
-		Dial: func(network, addr string) (net.Conn, error) {
-			conn, err := d.Dial(network, addr)
->>>>>>> e6fa5e83
 			if err != nil {
 				return conn, err
 			}
