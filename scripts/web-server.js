#!/usr/bin/env node

var util = require('util'),
    http = require('http'),
    fs = require('fs'),
    url = require('url'),
    events = require('events');
var BayeuxBackend = require('../mock/bayeux_backend').BayeuxBackend
  , ApiServlet = require('../mock/http_api').ApiServlet
  ;

var DEFAULT_PORT = 8000;

function main(argv) {
  new HttpServer({
    'GET': createServlet(StaticServlet),
    'HEAD': createServlet(StaticServlet)
  }).start(Number(argv[2]) || DEFAULT_PORT);
}

function escapeHtml(value) {
  return value.toString().
    replace('<', '&lt;').
    replace('>', '&gt;').
    replace('"', '&quot;');
}

function createServlet(Class) {
  var servlet = new Class();
  return servlet.handleRequest.bind(servlet);
}

/**
 * An Http server implementation that uses a map of methods to decide
 * action routing.
 *
 * @param {Object} Map of method => Handler function
 */
function HttpServer(handlers) {
  this.handlers = handlers;
  this.bayeuxBackend = new BayeuxBackend();
  var apiServlet = new ApiServlet(this.bayeuxBackend);
  this.handlers['POST'] = apiServlet.handleRequest.bind(apiServlet);
  this.server = http.createServer(this.handleRequest_.bind(this));
  this.bayeuxBackend.attachServer(this.server);
}

HttpServer.prototype.start = function(port) {
  this.port = port;
<<<<<<< HEAD
  this.server.listen(port, '0.0.0.0');
  sys.puts('Bayeux-attached http server running at http://0.0.0.0:'+port);
  sys.puts('Lantern UI running at http://0.0.0.0:'+port+'/app/index.html');

=======
  this.server.listen(port);
  util.puts('Http Server running at http://localhost:' + port + '/');
>>>>>>> aa3c9dba
};

HttpServer.prototype.parseUrl_ = function(urlString) {
  var parsed = url.parse(urlString);
  parsed.pathname = url.resolve('/', parsed.pathname);
  return url.parse(url.format(parsed), true);
};

HttpServer.prototype.handleRequest_ = function(req, res) {
  var logEntry = req.method + ' ' + req.url;
  /*
  if (req.headers['user-agent']) {
    logEntry += ' ' + req.headers['user-agent'];
  }
<<<<<<< HEAD
  */
  sys.puts(logEntry);
=======
  util.puts(logEntry);
>>>>>>> aa3c9dba
  req.url = this.parseUrl_(req.url);
  var handler = this.handlers[req.method];
  if (!handler) {
    res.writeHead(501);
    res.end();
  } else {
    handler.call(this, req, res);
  }
};

/**
 * Handles static content.
 */
function StaticServlet() {}

StaticServlet.MimeMap = {
  'txt': 'text/plain',
  'html': 'text/html',
  'css': 'text/css',
  'xml': 'application/xml',
  'json': 'application/json',
  'js': 'application/javascript',
  'jpg': 'image/jpeg',
  'jpeg': 'image/jpeg',
  'gif': 'image/gif',
  'png': 'image/png',
  'svg': 'image/svg+xml'
};

StaticServlet.prototype.handleRequest = function(req, res) {
  var self = this;
  var path = ('./' + req.url.pathname).replace('//','/').replace(/%(..)/g, function(match, hex){
    return String.fromCharCode(parseInt(hex, 16));
  });
  var parts = path.split('/');
  if (parts[parts.length-1].charAt(0) === '.')
    return self.sendForbidden_(req, res, path);
  fs.stat(path, function(err, stat) {
    if (err)
      return self.sendMissing_(req, res, path);
    if (stat.isDirectory())
      return self.sendDirectory_(req, res, path);
    return self.sendFile_(req, res, path);
  });
}

StaticServlet.prototype.sendError_ = function(req, res, error) {
  res.writeHead(500, {
      'Content-Type': 'text/html'
  });
  res.write('<!doctype html>\n');
  res.write('<title>Internal Server Error</title>\n');
  res.write('<h1>Internal Server Error</h1>');
  res.write('<pre>' + escapeHtml(util.inspect(error)) + '</pre>');
  util.puts('500 Internal Server Error');
  util.puts(util.inspect(error));
};

StaticServlet.prototype.sendMissing_ = function(req, res, path) {
  path = path.substring(1);
  res.writeHead(404, {
      'Content-Type': 'text/html'
  });
  res.write('<!doctype html>\n');
  res.write('<title>404 Not Found</title>\n');
  res.write('<h1>Not Found</h1>');
  res.write(
    '<p>The requested URL ' +
    escapeHtml(path) +
    ' was not found on this server.</p>'
  );
  res.end();
  util.puts('404 Not Found: ' + path);
};

StaticServlet.prototype.sendForbidden_ = function(req, res, path) {
  path = path.substring(1);
  res.writeHead(403, {
      'Content-Type': 'text/html'
  });
  res.write('<!doctype html>\n');
  res.write('<title>403 Forbidden</title>\n');
  res.write('<h1>Forbidden</h1>');
  res.write(
    '<p>You do not have permission to access ' +
    escapeHtml(path) + ' on this server.</p>'
  );
  res.end();
  util.puts('403 Forbidden: ' + path);
};

StaticServlet.prototype.sendRedirect_ = function(req, res, redirectUrl) {
  res.writeHead(301, {
      'Content-Type': 'text/html',
      'Location': redirectUrl
  });
  res.write('<!doctype html>\n');
  res.write('<title>301 Moved Permanently</title>\n');
  res.write('<h1>Moved Permanently</h1>');
  res.write(
    '<p>The document has moved <a href="' +
    redirectUrl +
    '">here</a>.</p>'
  );
  res.end();
  util.puts('301 Moved Permanently: ' + redirectUrl);
};

StaticServlet.prototype.sendFile_ = function(req, res, path) {
  var self = this;
  var file = fs.createReadStream(path);
  res.writeHead(200, {
    'Content-Type': StaticServlet.
      MimeMap[path.split('.').pop()] || 'text/plain'
  });
  if (req.method === 'HEAD') {
    res.end();
  } else {
    file.on('data', res.write.bind(res));
    file.on('close', function() {
      res.end();
    });
    file.on('error', function(error) {
      self.sendError_(req, res, error);
    });
  }
};

StaticServlet.prototype.sendDirectory_ = function(req, res, path) {
  var self = this;
  if (path.match(/[^\/]$/)) {
    req.url.pathname += '/';
    var redirectUrl = url.format(url.parse(url.format(req.url)));
    return self.sendRedirect_(req, res, redirectUrl);
  }
  fs.readdir(path, function(err, files) {
    if (err)
      return self.sendError_(req, res, error);

    if (!files.length)
      return self.writeDirectoryIndex_(req, res, path, []);

    var remaining = files.length;
    files.forEach(function(fileName, index) {
      fs.stat(path + '/' + fileName, function(err, stat) {
        if (err)
          return self.sendError_(req, res, err);
        if (stat.isDirectory()) {
          files[index] = fileName + '/';
        }
        if (!(--remaining))
          return self.writeDirectoryIndex_(req, res, path, files);
      });
    });
  });
};

StaticServlet.prototype.writeDirectoryIndex_ = function(req, res, path, files) {
  path = path.substring(1);
  res.writeHead(200, {
    'Content-Type': 'text/html'
  });
  if (req.method === 'HEAD') {
    res.end();
    return;
  }
  res.write('<!doctype html>\n');
  res.write('<title>' + escapeHtml(path) + '</title>\n');
  res.write('<style>\n');
  res.write('  ol { list-style-type: none; font-size: 1.2em; }\n');
  res.write('</style>\n');
  res.write('<h1>Directory: ' + escapeHtml(path) + '</h1>');
  res.write('<ol>');
  files.forEach(function(fileName) {
    if (fileName.charAt(0) !== '.') {
      res.write('<li><a href="' +
        escapeHtml(fileName) + '">' +
        escapeHtml(fileName) + '</a></li>');
    }
  });
  res.write('</ol>');
  res.end();
};

// Must be last,
main(process.argv);<|MERGE_RESOLUTION|>--- conflicted
+++ resolved
@@ -47,15 +47,9 @@
 
 HttpServer.prototype.start = function(port) {
   this.port = port;
-<<<<<<< HEAD
   this.server.listen(port, '0.0.0.0');
-  sys.puts('Bayeux-attached http server running at http://0.0.0.0:'+port);
-  sys.puts('Lantern UI running at http://0.0.0.0:'+port+'/app/index.html');
-
-=======
-  this.server.listen(port);
-  util.puts('Http Server running at http://localhost:' + port + '/');
->>>>>>> aa3c9dba
+  util.puts('Bayeux-attached http server running at http://0.0.0.0:'+port);
+  util.puts('Lantern UI running at http://0.0.0.0:'+port+'/app/index.html');
 };
 
 HttpServer.prototype.parseUrl_ = function(urlString) {
@@ -70,12 +64,8 @@
   if (req.headers['user-agent']) {
     logEntry += ' ' + req.headers['user-agent'];
   }
-<<<<<<< HEAD
   */
-  sys.puts(logEntry);
-=======
   util.puts(logEntry);
->>>>>>> aa3c9dba
   req.url = this.parseUrl_(req.url);
   var handler = this.handlers[req.method];
   if (!handler) {
